# 故障排查手册

PrivateTunnel 包含服务器、iOS 客户端、分流脚本等多个组件。本手册列举常见问题及处理建议，帮助快速定位故障来源。

## 连接失败或掉线

| 现象 | 检查项 | 解决方案 |
| --- | --- | --- |
| 无法建立连接，WireGuard 日志显示 `Handshake did not complete` | 服务器 UDP 端口未开放 | 确认云防火墙/安全组开放 `51820/UDP`，并检查 `wg-quick@wg0` 服务状态。|
<<<<<<< HEAD
| 日志持续出现 `Sending handshake initiation` → `Handshake did not complete after 5 seconds`，客户端显示“已连接”但无流量 | 服务器端未收到握手（端口被运营商/NAT/防火墙屏蔽），或配置公钥/AllowedIPs 不匹配 | 1. 在服务器执行 `sudo journalctl -u wg-quick@wg0 -f`，观察是否有对应客户端的 `Handshake for peer ...`；2. 若日志无响应，确认出口 IP 202.182.116.76 的 `51820/UDP` 未被拦截，可改用 `PRIVATETUNNEL_WG_PORT=443`（或 `PT_WG_PORT`）后重新运行 Windows 一键/脚本流程生成监听 443/UDP 的配置；3. 若服务器有日志但握手失败，重新导出服务器端配置，确保客户端公钥与 `AllowedIPs` 与服务器一致。|
=======

| 日志持续出现 `Sending handshake initiation` → `Handshake did not complete after 5 seconds`，客户端显示“已连接”但无流量 | 服务器端未收到握手（端口被运营商/NAT/防火墙屏蔽），或配置公钥/AllowedIPs 不匹配 | 1. 在服务器执行 `sudo journalctl -u wg-quick@wg0 -f`，观察是否有对应客户端的 `Handshake for peer ...`；2. 若日志无响应，确认出口 IP 202.182.116.76 的 `51820/UDP` 未被拦截，可尝试临时改用 `443/UDP`；3. 若服务器有日志但握手失败，重新导出服务器端配置，确保客户端公钥与 `AllowedIPs` 与服务器一致。|
>>>>>>> 694f7daa
| 连接后立即断开，日志出现 `Invalid keepalive` | MTU 不匹配 | 在客户端配置中将 `MTU=1380`，或参考服务器端日志调整。|
| 长时间无流量后断线 | Keepalive 太长 | 在 `core/examples/` 中调整 `persistent_keepalive`（建议 25s）。|
| 配置导入后仍显示“未受信任的开发者” | 未正确签名 | 按 [CODE_SIGNING.md](CODE_SIGNING.md) 重新配置团队与证书。|

## DNS 与网络访问问题

- **域名解析失败**：
  - 检查 `server/split/resolve_domains.py` 的输出，确认 `state/resolved.json` 中目标域名已解析；
  - 在客户端临时切换到全局路由，排除 DNS 劫持问题；
  - 确认服务器上的 `systemd-resolved` 或自建 DNS 是否正常工作。

- **DoH/DoT 导致慢速**：
  - 若启用 DoH，请确保端口 443/853 未被拦截；
  - 可在 iOS 客户端上暂时改用纯 IP DNS（例如 `1.1.1.1`）观察差异。

## 分流命中异常

| 现象 | 原因 | 解决 |
| --- | --- | --- |
| 某些域名未走隧道 | `domains.yaml` 未覆盖 | 使用 `python3 server/split/resolve_domains.py --domain example.com` 手动检查解析结果。|
| 误将出口流量直连 | `ipset` 未加载成功 | 查看 `server/split/ipset_apply.sh` 日志，确认定时任务是否执行。|
| TLS 握手失败 | 系统时间漂移 | 保持服务器与客户端时钟同步（NTP），并在 VPN 内启用 NTP 源。|

## Toy 通道相关

Toy UDP/TUN 模块仅供开发调试，缺乏加密与鉴权：

- 确保仅在受控网络中短时间开启 `toy_tun_gateway.py`；
- 若发现 `PONG timeout`，检查客户端与服务器的心跳间隔、网络丢包率；
- 在云服务商安全组中仅允许来源于调试设备的 IP。

## 日志与诊断

- iOS 端可在 Xcode → `Devices and Simulators` 查看实时日志，或使用 `Console.app`；
- 服务器端使用 `journalctl -u wg-quick@wg0 -f` 观察 WireGuard 状态；
- `server/security/audit.sh --json` 可用于检查服务器安全基线；
- Nightly Workflow 上传的 `server/split/state/resolved.json` 有助于回溯域名解析变化。

## 进一步协助

若排查仍未解决，可：

1. 收集容器 App 与扩展的日志（注意脱敏）；
2. 记录最近一次成功连接的时间点与变更；
3. 在仓库提交 Issue 或 PR，并附上上述信息。<|MERGE_RESOLUTION|>--- conflicted
+++ resolved
@@ -7,12 +7,9 @@
 | 现象 | 检查项 | 解决方案 |
 | --- | --- | --- |
 | 无法建立连接，WireGuard 日志显示 `Handshake did not complete` | 服务器 UDP 端口未开放 | 确认云防火墙/安全组开放 `51820/UDP`，并检查 `wg-quick@wg0` 服务状态。|
-<<<<<<< HEAD
+
 | 日志持续出现 `Sending handshake initiation` → `Handshake did not complete after 5 seconds`，客户端显示“已连接”但无流量 | 服务器端未收到握手（端口被运营商/NAT/防火墙屏蔽），或配置公钥/AllowedIPs 不匹配 | 1. 在服务器执行 `sudo journalctl -u wg-quick@wg0 -f`，观察是否有对应客户端的 `Handshake for peer ...`；2. 若日志无响应，确认出口 IP 202.182.116.76 的 `51820/UDP` 未被拦截，可改用 `PRIVATETUNNEL_WG_PORT=443`（或 `PT_WG_PORT`）后重新运行 Windows 一键/脚本流程生成监听 443/UDP 的配置；3. 若服务器有日志但握手失败，重新导出服务器端配置，确保客户端公钥与 `AllowedIPs` 与服务器一致。|
-=======
 
-| 日志持续出现 `Sending handshake initiation` → `Handshake did not complete after 5 seconds`，客户端显示“已连接”但无流量 | 服务器端未收到握手（端口被运营商/NAT/防火墙屏蔽），或配置公钥/AllowedIPs 不匹配 | 1. 在服务器执行 `sudo journalctl -u wg-quick@wg0 -f`，观察是否有对应客户端的 `Handshake for peer ...`；2. 若日志无响应，确认出口 IP 202.182.116.76 的 `51820/UDP` 未被拦截，可尝试临时改用 `443/UDP`；3. 若服务器有日志但握手失败，重新导出服务器端配置，确保客户端公钥与 `AllowedIPs` 与服务器一致。|
->>>>>>> 694f7daa
 | 连接后立即断开，日志出现 `Invalid keepalive` | MTU 不匹配 | 在客户端配置中将 `MTU=1380`，或参考服务器端日志调整。|
 | 长时间无流量后断线 | Keepalive 太长 | 在 `core/examples/` 中调整 `persistent_keepalive`（建议 25s）。|
 | 配置导入后仍显示“未受信任的开发者” | 未正确签名 | 按 [CODE_SIGNING.md](CODE_SIGNING.md) 重新配置团队与证书。|
